
from .module import Module
from .container import *
from .conv import *
from .pooling import *
from .padding import *
from .activation import *
from .linear import *
from .sparse import *
from .dropout import *
from .normalization import *
from .rnn import *
from .shape import *
from .norm import *
from .operator import *
from .variable import *
from .conv import __all__ as _conv_all
from .container import __all__ as _container_all
from .pooling import __all__ as _pooling_all
from .padding import __all__ as _padding_all
from .activation import __all__ as _activation_all
from .linear import __all__ as _linear_all
from .sparse import __all__ as _sparse_all
from .dropout import __all__ as _dropout_all
from .normalization import __all__ as _normalization_all
from .rnn import __all__ as _rnn_all
from .shape import __all__ as _shape_all
from .norm import __all__ as _norm_all
from .operator import __all__ as _operator_all
from .variable import __all__ as _variable_all


__all__ = (
<<<<<<< HEAD
    ["Module"] +
    _container_all + _conv_all + _pooling_all + _padding_all +
    _activation_all + _linear_all + _sparse_all + _dropout_all + _rnn_all +
=======
    ["Module", "Sequential"] +
    _conv_all + _pooling_all + _padding_all +
    _activation_all + _linear_all + _sparse_all + _dropout_all + _normalization_all + _rnn_all +
>>>>>>> ef6a0fc3
    _shape_all + _norm_all +
    _operator_all + _variable_all)<|MERGE_RESOLUTION|>--- conflicted
+++ resolved
@@ -31,14 +31,8 @@
 
 
 __all__ = (
-<<<<<<< HEAD
     ["Module"] +
     _container_all + _conv_all + _pooling_all + _padding_all +
-    _activation_all + _linear_all + _sparse_all + _dropout_all + _rnn_all +
-=======
-    ["Module", "Sequential"] +
-    _conv_all + _pooling_all + _padding_all +
     _activation_all + _linear_all + _sparse_all + _dropout_all + _normalization_all + _rnn_all +
->>>>>>> ef6a0fc3
     _shape_all + _norm_all +
     _operator_all + _variable_all)